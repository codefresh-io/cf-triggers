--- conflicted
+++ resolved
@@ -21,13 +21,8 @@
                 },
                 {
                     "name": "action",
-<<<<<<< HEAD
-                    "type": "string",
-                    "validator": "^push$",
-=======
                     "type": "list:push",
                     "validator": "^(push)$",
->>>>>>> 139318b3
                     "required": true
                 }
             ],
@@ -37,9 +32,6 @@
                     "type": "string",
                     "validator": "^.+$"
                 }
-            ],
-            "actions": [
-                "push"
             ]
         },
         {
@@ -47,11 +39,7 @@
             "kind": "codefresh",
             "service-url": "http://local.codefresh.io:10002",
             "uri-template": "cron:codefresh:{{expression}}:{{message}}",
-<<<<<<< HEAD
-            "uri-regex": "^Zcron:codefresh:@yearly|@annually|@monthly|@weekly|@daily|@midnight|@hourly|([a-zA-0-9*/,-?]+\\s?){6}:[a-zA-Z0-9_-]{2,64}$",
-=======
             "uri-regex": "^cron:codefresh:@yearly|@annually|@monthly|@weekly|@daily|@midnight|@hourly|([a-zA-0-9*/,-?]+\\s?){6}:[a-zA-Z0-9_-]{2,64}$",
->>>>>>> 139318b3
             "config": [
                 {
                     "name": "expression",
@@ -66,9 +54,7 @@
                     "required": true
                 }
             ],
-<<<<<<< HEAD
-            "filters": [],
-            "actions": []
+            "filters": []
         },
         {
             "type": "git",
@@ -92,8 +78,8 @@
                 },
                 {
                     "name": "action",
-                    "type": "string",
-                    "validator": "^push$",
+                    "type": "list:push",
+                    "validator": "^(push)$",
                     "required": true
                 }
             ],
@@ -103,13 +89,7 @@
                     "type": "string",
                     "validator": "^.+$"
                 }
-            ],
-            "actions": [
-                "push"
             ]
-=======
-            "filters": []
->>>>>>> 139318b3
         }
     ]
 }